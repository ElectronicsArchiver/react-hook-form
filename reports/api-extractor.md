--- conflicted
+++ resolved
@@ -262,11 +262,7 @@
 }>;
 
 // @public (undocumented)
-<<<<<<< HEAD
-export const get: <T extends Record<string, any>, U = undefined>(obj: T | undefined, path: string, defaultValue?: U | undefined) => any;
-=======
 export const get: <T>(obj: T, path: string, defaultValue?: unknown) => any;
->>>>>>> 70f29021
 
 // @public (undocumented)
 export type GetIsDirty = <TName extends InternalFieldName, TData>(name?: TName, data?: TData) => boolean;
@@ -301,24 +297,6 @@
     keepSubmitCount: boolean;
 }>;
 
-<<<<<<< HEAD
-// Warning: (ae-forgotten-export) The symbol "AutoCompletePath" needs to be exported by the entry point index.d.ts
-// Warning: (ae-forgotten-export) The symbol "Traversable" needs to be exported by the entry point index.d.ts
-//
-// @public
-export type LazyArrayPath<T, TPathString extends PathString> = AutoCompletePath<T, TPathString, ReadonlyArray<Traversable> | null | undefined>;
-
-// @public
-export type LazyFieldArrayPath<TFieldValues extends FieldValues, TPathString extends PathString> = LazyArrayPath<TFieldValues, TPathString>;
-
-// @public
-export type LazyFieldPath<TFieldValues extends FieldValues, TPathString extends PathString> = LazyPath<TFieldValues, TPathString>;
-
-// @public
-export type LazyPath<T, TPathString extends PathString> = AutoCompletePath<T, TPathString>;
-
-=======
->>>>>>> 70f29021
 // @public (undocumented)
 export type LiteralUnion<T extends U, U extends Primitive> = T | (U & {
     _?: never;
@@ -543,11 +521,7 @@
 };
 
 // @public (undocumented)
-<<<<<<< HEAD
-export type UseFormHandleSubmit<TFieldValues extends FieldValues> = <TSubmitFieldValues extends FieldValues = TFieldValues>(onValid: SubmitHandler<TSubmitFieldValues>, onInvalid?: SubmitErrorHandler<TFieldValues>) => (e?: React_2.BaseSyntheticEvent) => Promise<void>;
-=======
 export type UseFormHandleSubmit<TFieldValues extends FieldValues> = <_>(onValid: SubmitHandler<TFieldValues>, onInvalid?: SubmitErrorHandler<TFieldValues>) => (e?: React_2.BaseSyntheticEvent) => Promise<void>;
->>>>>>> 70f29021
 
 // @public (undocumented)
 export type UseFormProps<TFieldValues extends FieldValues = FieldValues, TContext extends object = object> = Partial<{
