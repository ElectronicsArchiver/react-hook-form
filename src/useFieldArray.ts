import * as React from 'react';

import focusFieldBy from './logic/focusFieldBy';
import getFieldArrayParentName from './logic/getNodeParentName';
import mapIds from './logic/mapId';
import setFieldArrayDirtyFields from './logic/setFieldArrayDirtyFields';
import appendAt from './utils/append';
import compact from './utils/compact';
import convertToArrayPayload from './utils/convertToArrayPayload';
import fillEmptyArray from './utils/fillEmptyArray';
import get from './utils/get';
import insertAt from './utils/insert';
import isPrimitive from './utils/isPrimitive';
import moveArrayAt from './utils/move';
import omit from './utils/omit';
import prependAt from './utils/prepend';
import removeArrayAt from './utils/remove';
import set from './utils/set';
import swapArrayAt from './utils/swap';
import unset from './utils/unset';
import {
  FieldArray,
  FieldArrayMethodProps,
  FieldArrayPath,
  FieldArrayWithId,
  FieldErrors,
  FieldPath,
  FieldValues,
  Path,
  PathValue,
  UnpackNestedValue,
  UseFieldArrayProps,
  UseFieldArrayReturn,
  UseFormRegister,
} from './types';
import { useFormContext } from './useFormContext';

export const useFieldArray = <
  TFieldValues extends FieldValues = FieldValues,
  TFieldArrayName extends FieldArrayPath<TFieldValues> = FieldArrayPath<TFieldValues>,
  TKeyName extends string = 'id',
>(
  props: UseFieldArrayProps<TFieldValues, TFieldArrayName, TKeyName>,
): UseFieldArrayReturn<TFieldValues, TFieldArrayName, TKeyName> => {
  const methods = useFormContext();
  const _focusName = React.useRef('');
  const _isMounted = React.useRef(false);
  const { control = methods.control, name, keyName = 'id' as TKeyName } = props;

  const [fields, setFields] = React.useState<
    Partial<FieldArrayWithId<TFieldValues, TFieldArrayName, TKeyName>>[]
  >(
    mapIds(
      (get(control._formValues, name) && _isMounted.current
        ? get(control._formValues, name)
        : get(control._fieldArrayDefaultValues, getFieldArrayParentName(name))
        ? get(control._fieldArrayDefaultValues, name)
        : get(control._defaultValues, name)) || [],
      keyName,
    ),
  );

  set(control._fieldArrayDefaultValues, name, [...fields]);
  control._names.array.add(name);

  const omitKey = <
    T extends Partial<
      FieldArrayWithId<TFieldValues, TFieldArrayName, TKeyName>
    >[],
  >(
    fields: T,
  ) =>
    fields.map((field = {}) => omit(field as Record<TKeyName, any>, keyName));

  const getCurrentFieldsValues = () => {
    const values = get(control._formValues, name, []);

    return mapIds<TFieldValues, TKeyName>(
      get(control._fieldArrayDefaultValues, name, []).map(
        (item: Partial<TFieldValues>, index: number) => ({
          ...item,
          ...values[index],
        }),
      ),
      keyName,
    );
  };

  const getFocusFieldName = (
    index: number,
    options?: FieldArrayMethodProps,
  ): string =>
    options && !options.shouldFocus
      ? options.focusName || `${name}.${options.focusIndex}.`
      : `${name}.${index}.`;

  const setFieldsAndNotify = (
    fieldsValues: Partial<FieldArray<TFieldValues, TFieldArrayName>>[] = [],
  ) => setFields(mapIds(fieldsValues, keyName));

  const cleanup = <T>(ref: T) =>
    !compact(get(ref, name, [])).length && unset(ref, name);

  const batchStateUpdate = <T extends Function>(
    method: T,
    args: {
      argA?: unknown;
      argB?: unknown;
    },
    updatedFieldArrayValues: Partial<
      FieldArrayWithId<TFieldValues, TFieldArrayName, TKeyName>
    >[] = [],
    shouldSet = true,
  ) => {
    control._isInAction.val = true;
    if (get(control._fields, name)) {
      const output = method(get(control._fields, name), args.argA, args.argB);
      shouldSet && set(control._fields, name, output);
    }

    if (get(control._formValues, name)) {
      const output = method(
        get(control._formValues, name),
        args.argA,
        args.argB,
      );
      shouldSet && set(control._formValues, name, output);
    }

    if (Array.isArray(get(control._formState.val.errors, name))) {
      const output = method(
        get(control._formState.val.errors, name),
        args.argA,
        args.argB,
      );
      shouldSet && set(control._formState.val.errors, name, output);
      cleanup(control._formState.val.errors);
    }

    if (
      control._proxyFormState.touchedFields &&
      get(control._formState.val.touchedFields, name)
    ) {
      const output = method(
        get(control._formState.val.touchedFields, name),
        args.argA,
        args.argB,
      );
      shouldSet && set(control._formState.val.touchedFields, name, output);
      cleanup(control._formState.val.touchedFields);
    }

    if (
      control._proxyFormState.dirtyFields ||
      control._proxyFormState.isDirty
    ) {
      set(
        control._formState.val.dirtyFields,
        name,
        setFieldArrayDirtyFields(
          omitKey(updatedFieldArrayValues),
          get(control._defaultValues, name, []),
          get(control._formState.val.dirtyFields, name, []),
        ),
      );
      updatedFieldArrayValues &&
        set(
          control._formState.val.dirtyFields,
          name,
          setFieldArrayDirtyFields(
            omitKey(updatedFieldArrayValues),
            get(control._defaultValues, name, []),
            get(control._formState.val.dirtyFields, name, []),
          ),
        );
      cleanup(control._formState.val.dirtyFields);
    }

    control._subjects.state.next({
      isDirty: control._getIsDirty(name, omitKey(updatedFieldArrayValues)),
      errors: control._formState.val.errors as FieldErrors<TFieldValues>,
      isValid: control._formState.val.isValid,
    });
  };

  const registerFieldArray = <T extends Object[]>(
    values: T,
    index = 0,
    parentName = '',
  ) =>
    values.forEach((appendValueItem, valueIndex) => {
      const rootName = `${parentName || name}.${
        parentName ? valueIndex : index + valueIndex
      }`;
      isPrimitive(appendValueItem)
        ? (control.register as UseFormRegister<TFieldValues>)(
            rootName as Path<TFieldValues>,
            {
              value: appendValueItem as PathValue<
                TFieldValues,
                Path<TFieldValues>
              >,
            },
          )
        : Object.entries(appendValueItem).forEach(([key, value]) => {
            const inputName = rootName + '.' + key;

            Array.isArray(value)
              ? registerFieldArray(value, valueIndex, inputName)
              : (control.register as UseFormRegister<TFieldValues>)(
                  inputName as Path<TFieldValues>,
                  { value },
                );
          });
    });

  const append = (
    value:
      | Partial<FieldArray<TFieldValues, TFieldArrayName>>
      | Partial<FieldArray<TFieldValues, TFieldArrayName>>[],
    options?: FieldArrayMethodProps,
  ) => {
    const appendValue = convertToArrayPayload(value);
    const updatedFieldArrayValues = appendAt(
      getCurrentFieldsValues(),
      appendValue,
    );
    const currentIndex = updatedFieldArrayValues.length - appendValue.length;
    setFieldsAndNotify(
      updatedFieldArrayValues as Partial<
        FieldArray<TFieldValues, TFieldArrayName>
      >[],
    );
    batchStateUpdate(
      appendAt,
      {
        argA: fillEmptyArray(value),
      },
      updatedFieldArrayValues as Partial<
        FieldArrayWithId<TFieldValues, TFieldArrayName, TKeyName>
      >[],
      false,
    );
    registerFieldArray(appendValue, currentIndex);

    _focusName.current = getFocusFieldName(currentIndex, options);
  };

  const prepend = (
    value:
      | Partial<FieldArray<TFieldValues, TFieldArrayName>>
      | Partial<FieldArray<TFieldValues, TFieldArrayName>>[],
    options?: FieldArrayMethodProps,
  ) => {
    const prependValue = convertToArrayPayload(value);
    const updatedFieldArrayValues = prependAt(
      getCurrentFieldsValues(),
      prependValue,
    );
    setFieldsAndNotify(
      updatedFieldArrayValues as Partial<
        FieldArray<TFieldValues, TFieldArrayName>
      >[],
    );
    batchStateUpdate(
      prependAt,
      {
        argA: fillEmptyArray(value),
      },
      updatedFieldArrayValues as Partial<
        FieldArrayWithId<TFieldValues, TFieldArrayName, TKeyName>
      >[],
    );
    registerFieldArray(prependValue);

    _focusName.current = getFocusFieldName(0, options);
  };

  const remove = (index?: number | number[]) => {
    const updatedFieldArrayValues: Partial<
      FieldArrayWithId<TFieldValues, TFieldArrayName, TKeyName>
    >[] = removeArrayAt(getCurrentFieldsValues(), index);

    setFieldsAndNotify(updatedFieldArrayValues);

    batchStateUpdate(
      removeArrayAt,
      {
        argA: index,
      },
      updatedFieldArrayValues,
    );
  };

  const insert = (
    index: number,
    value:
      | Partial<FieldArray<TFieldValues, TFieldArrayName>>
      | Partial<FieldArray<TFieldValues, TFieldArrayName>>[],
    options?: FieldArrayMethodProps,
  ) => {
    const insertValue = convertToArrayPayload(value);
    const updatedFieldArrayValues = insertAt(
      getCurrentFieldsValues(),
      index,
      insertValue,
    );
    setFieldsAndNotify(
      updatedFieldArrayValues as Partial<
        FieldArray<TFieldValues, TFieldArrayName>
      >[],
    );
    batchStateUpdate(
      insertAt,
      {
        argA: index,
        argB: fillEmptyArray(value),
      },
      updatedFieldArrayValues as Partial<
        FieldArrayWithId<TFieldValues, TFieldArrayName, TKeyName>
      >[],
    );
    registerFieldArray(insertValue, index);

    _focusName.current = getFocusFieldName(index, options);
  };

  const swap = (indexA: number, indexB: number) => {
    const fieldValues = getCurrentFieldsValues();
    swapArrayAt(fieldValues, indexA, indexB);
    batchStateUpdate(
      swapArrayAt,
      {
        argA: indexA,
        argB: indexB,
      },
      fieldValues,
      false,
    );
    setFieldsAndNotify(fieldValues);
  };

  const move = (from: number, to: number) => {
    const fieldValues = getCurrentFieldsValues();
    moveArrayAt(fieldValues, from, to);
    setFieldsAndNotify(fieldValues);
    batchStateUpdate(
      moveArrayAt,
      {
        argA: from,
        argB: to,
      },
      fieldValues,
      false,
    );
  };

  const update = (
    index: number,
    value: Partial<FieldArray<TFieldValues, TFieldArrayName>>,
  ) => {
    control._setValues(
      (name + '.' + index) as FieldPath<TFieldValues>,
      value as UnpackNestedValue<
        PathValue<TFieldValues, FieldPath<TFieldValues>>
      >,
      {
        shouldValidate: !!control._proxyFormState.isValid,
        shouldDirty: !!(
          control._proxyFormState.dirtyFields || control._proxyFormState.isDirty
        ),
      },
    );

    const fieldValues = getCurrentFieldsValues();
    fieldValues[index] = value;

    setFieldsAndNotify(fieldValues);
  };

  React.useEffect(() => {
    control._isInAction.val = false;

    if (control._names.watchAll) {
      control._subjects.state.next({});
    } else {
      for (const watchField of control._names.watch) {
        if (name.startsWith(watchField)) {
          control._subjects.state.next({});
          break;
        }
      }
    }

    control._subjects.watch.next({
      name,
      values: control._formValues,
    });

<<<<<<< HEAD
    _focusName.current &&
      focusFieldBy(
        control._fields,
        (key: string) => !!key && key.startsWith(_focusName.current),
=======
    focusNameRef.current &&
      focusFieldBy(fieldsRef.current, (key: string) =>
        key.startsWith(focusNameRef.current),
>>>>>>> 885257c7
      );

    _focusName.current = '';

    control._subjects.array.next({
      name,
      values: omitKey([...fields]),
    });

    control._proxyFormState.isValid && control._updateValid();
  }, [fields, name]);

  React.useEffect(() => {
    const fieldArraySubscription = control._subjects.array.subscribe({
      next({ name: inputFieldArrayName, values, isReset }) {
        if (isReset) {
          unset(control._fields, inputFieldArrayName || name);
          unset(control._formValues, inputFieldArrayName || name);

          inputFieldArrayName
            ? set(control._fieldArrayDefaultValues, inputFieldArrayName, values)
            : values && (control._fieldArrayDefaultValues = values);

          setFieldsAndNotify(get(control._fieldArrayDefaultValues, name));
        }
      },
    });

    !get(control._formValues, name) && set(control._formValues, name, []);
    _isMounted.current = true;

    return () => {
      fieldArraySubscription.unsubscribe();
      if (control._shouldUnregister || props.shouldUnregister) {
        control.unregister(name as FieldPath<TFieldValues>);
        unset(control._fieldArrayDefaultValues, name);
      } else {
        const fieldArrayValues = get(control._formValues, name);
        fieldArrayValues &&
          set(control._fieldArrayDefaultValues, name, fieldArrayValues);
      }
    };
  }, []);

  return {
    swap: React.useCallback(swap, [name]),
    move: React.useCallback(move, [name]),
    prepend: React.useCallback(prepend, [name]),
    append: React.useCallback(append, [name]),
    remove: React.useCallback(remove, [name]),
    insert: React.useCallback(insert, [name]),
    update: React.useCallback(update, [name]),
    fields: fields as FieldArrayWithId<
      TFieldValues,
      TFieldArrayName,
      TKeyName
    >[],
  };
};<|MERGE_RESOLUTION|>--- conflicted
+++ resolved
@@ -397,16 +397,9 @@
       values: control._formValues,
     });
 
-<<<<<<< HEAD
     _focusName.current &&
-      focusFieldBy(
-        control._fields,
-        (key: string) => !!key && key.startsWith(_focusName.current),
-=======
-    focusNameRef.current &&
-      focusFieldBy(fieldsRef.current, (key: string) =>
-        key.startsWith(focusNameRef.current),
->>>>>>> 885257c7
+      focusFieldBy(control._fields, (key: string) =>
+        key.startsWith(_focusName.current),
       );
 
     _focusName.current = '';
