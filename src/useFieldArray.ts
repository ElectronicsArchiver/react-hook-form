import React from 'react';

import focusFieldBy from './logic/focusFieldBy';
import generateId from './logic/generateId';
import getFocusFieldName from './logic/getFocusFieldName';
import isWatched from './logic/isWatched';
import updateFieldArrayRootError from './logic/updateFieldArrayRootError';
import validateField from './logic/validateField';
import appendAt from './utils/append';
import cloneObject from './utils/cloneObject';
import convertToArrayPayload from './utils/convertToArrayPayload';
import fillEmptyArray from './utils/fillEmptyArray';
import get from './utils/get';
import getValidationModes from './utils/getValidationModes';
import insertAt from './utils/insert';
import isEmptyObject from './utils/isEmptyObject';
import moveArrayAt from './utils/move';
import prependAt from './utils/prepend';
import removeArrayAt from './utils/remove';
import set from './utils/set';
import swapArrayAt from './utils/swap';
import unset from './utils/unset';
import updateAt from './utils/update';
import { VALIDATION_MODE } from './constants';
import {
  Field,
  FieldArray,
  FieldArrayMethodProps,
  FieldArrayWithId,
  FieldErrors,
  FieldPath,
  FieldValues,
  InternalFieldName,
  PathString,
  RegisterOptions,
  UseFieldArrayProps,
  UseFieldArrayReturn,
} from './types';
import { useFormContext } from './useFormContext';
import { useSubscribe } from './useSubscribe';

/**
 * A custom hook that exposes convenient methods to perform operations with a list of dynamic inputs that need to be appended, updated, removed etc.
 *
 * @remarks
 * [API](https://react-hook-form.com/api/usefieldarray) • [Demo](https://codesandbox.io/s/react-hook-form-usefieldarray-ssugn)
 *
 * @param props - useFieldArray props
 *
 * @returns methods - functions to manipulate with the Field Arrays (dynamic inputs) {@link UseFieldArrayReturn}
 *
 * @example
 * ```tsx
 * function App() {
 *   const { register, control, handleSubmit, reset, trigger, setError } = useForm({
 *     defaultValues: {
 *       test: []
 *     }
 *   });
 *   const { fields, append } = useFieldArray({
 *     control,
 *     name: "test"
 *   });
 *
 *   return (
 *     <form onSubmit={handleSubmit(data => console.log(data))}>
 *       {fields.map((item, index) => (
 *          <input key={item.id} {...register(`test.${index}.firstName`)}  />
 *       ))}
 *       <button type="button" onClick={() => append({ firstName: "bill" })}>
 *         append
 *       </button>
 *       <input type="submit" />
 *     </form>
 *   );
 * }
 * ```
 */
export function useFieldArray<
  TFieldValues extends FieldValues,
  TFieldArrayName extends PathString,
>(
  props: UseFieldArrayProps<TFieldValues, TFieldArrayName>,
): UseFieldArrayReturn<TFieldValues, TFieldArrayName> {
  const methods = useFormContext();
  const { control = methods.control, name, shouldUnregister } = props;
  const [fields, setFields] = React.useState<
    Partial<FieldArray<TFieldValues, TFieldArrayName>>[]
  >(control._getFieldArray(name));
  const ids = React.useRef<string[]>(
    control._getFieldArray(name).map(generateId),
  );
  const _fieldIds = React.useRef(fields);
  const _name = React.useRef(name);
  const _actioned = React.useRef(false);

  _name.current = name;
  _fieldIds.current = fields;
  control._names.array.add(name);

  props.rules &&
    control.register(
      name as FieldPath<TFieldValues>,
      props.rules as RegisterOptions<FieldValues, PathString>,
    );

  const callback = React.useCallback(
    ({
      values,
      name: fieldArrayName,
    }: {
      values?: FieldValues;
      name?: InternalFieldName;
    }) => {
      if (fieldArrayName === _name.current || !fieldArrayName) {
        const fieldValues = get(values, _name.current, []);
        setFields(fieldValues);
        ids.current = fieldValues.map(generateId);
      }
    },
    [],
  );

  useSubscribe({
    callback,
    subject: control._subjects.array,
  });

  const updateValues = React.useCallback(
    <T extends Partial<FieldArray<TFieldValues, TFieldArrayName>>[]>(
      updatedFieldArrayValues: T,
    ) => {
      _actioned.current = true;
      control._updateFieldArray(name, updatedFieldArrayValues);
    },
    [control, name],
  );

  const append = (
    value:
      | Partial<FieldArray<TFieldValues, TFieldArrayName>>
      | Partial<FieldArray<TFieldValues, TFieldArrayName>>[],
    options?: FieldArrayMethodProps,
  ) => {
    const appendValue = convertToArrayPayload(cloneObject(value));
    const updatedFieldArrayValues = appendAt(
      control._getFieldArray(name),
      appendValue,
    );
    control._names.focus = getFocusFieldName(
      name,
      updatedFieldArrayValues.length - 1,
      options,
    );
    ids.current = appendAt(ids.current, appendValue.map(generateId));
    updateValues(updatedFieldArrayValues);
    setFields(updatedFieldArrayValues);
    control._updateFieldArray(name, updatedFieldArrayValues, appendAt, {
      argA: fillEmptyArray(value),
    });
  };

  const prepend = (
    value:
      | Partial<FieldArray<TFieldValues, TFieldArrayName>>
      | Partial<FieldArray<TFieldValues, TFieldArrayName>>[],
    options?: FieldArrayMethodProps,
  ) => {
    const prependValue = convertToArrayPayload(cloneObject(value));
    const updatedFieldArrayValues = prependAt(
      control._getFieldArray(name),
      prependValue,
    );
    control._names.focus = getFocusFieldName(name, 0, options);
    ids.current = prependAt(ids.current, prependValue.map(generateId));
    updateValues(updatedFieldArrayValues);
    setFields(updatedFieldArrayValues);
    control._updateFieldArray(name, updatedFieldArrayValues, prependAt, {
      argA: fillEmptyArray(value),
    });
  };

  const remove = (index?: number | number[]) => {
    const updatedFieldArrayValues: Partial<
      FieldArray<TFieldValues, TFieldArrayName>
    >[] = removeArrayAt(control._getFieldArray(name), index);
    ids.current = removeArrayAt(ids.current, index);
    updateValues(updatedFieldArrayValues);
    setFields(updatedFieldArrayValues);
    control._updateFieldArray(name, updatedFieldArrayValues, removeArrayAt, {
      argA: index,
    });
  };

  const insert = (
    index: number,
    value:
      | Partial<FieldArray<TFieldValues, TFieldArrayName>>
      | Partial<FieldArray<TFieldValues, TFieldArrayName>>[],
    options?: FieldArrayMethodProps,
  ) => {
    const insertValue = convertToArrayPayload(cloneObject(value));
    const updatedFieldArrayValues = insertAt(
      control._getFieldArray(name),
      index,
      insertValue,
    );
    control._names.focus = getFocusFieldName(name, index, options);
    ids.current = insertAt(ids.current, index, insertValue.map(generateId));
    updateValues(updatedFieldArrayValues);
    setFields(updatedFieldArrayValues);
    control._updateFieldArray(name, updatedFieldArrayValues, insertAt, {
      argA: index,
      argB: fillEmptyArray(value),
    });
  };

  const swap = (indexA: number, indexB: number) => {
    const updatedFieldArrayValues = control._getFieldArray(name);
    swapArrayAt(updatedFieldArrayValues, indexA, indexB);
    swapArrayAt(ids.current, indexA, indexB);
    updateValues(updatedFieldArrayValues);
    setFields(updatedFieldArrayValues);
    control._updateFieldArray(
      name,
      updatedFieldArrayValues,
      swapArrayAt,
      {
        argA: indexA,
        argB: indexB,
      },
      false,
    );
  };

  const move = (from: number, to: number) => {
    const updatedFieldArrayValues = control._getFieldArray(name);
    moveArrayAt(updatedFieldArrayValues, from, to);
    moveArrayAt(ids.current, from, to);
    updateValues(updatedFieldArrayValues);
    setFields(updatedFieldArrayValues);
    control._updateFieldArray(
      name,
      updatedFieldArrayValues,
      moveArrayAt,
      {
        argA: from,
        argB: to,
      },
      false,
    );
  };

  const update = (
    index: number,
    value: FieldArray<TFieldValues, TFieldArrayName>,
  ) => {
    const updateValue = cloneObject(value);
    const updatedFieldArrayValues = updateAt(
      control._getFieldArray(name),
      index,
      value as any,
    );
    ids.current = [...updatedFieldArrayValues].map((item, i) =>
      !item || i === index ? generateId() : ids.current[i],
    );
    updateValues(updatedFieldArrayValues);
    setFields([...updatedFieldArrayValues]);
    control._updateFieldArray(
      name,
      updatedFieldArrayValues,
      updateAt,
      {
        argA: index,
        argB: updateValue,
      },
      true,
      false,
    );
  };

  const replace = (
    value:
      | Partial<FieldArray<TFieldValues, TFieldArrayName>>
      | Partial<FieldArray<TFieldValues, TFieldArrayName>>[],
  ) => {
    const updatedFieldArrayValues = convertToArrayPayload(cloneObject(value));
    ids.current = updatedFieldArrayValues.map(generateId);
    updateValues([...updatedFieldArrayValues]);
    setFields([...updatedFieldArrayValues]);
    control._updateFieldArray(
      name,
      [...updatedFieldArrayValues],
      <T>(data: T): T => data,
      {},
      true,
      false,
    );
  };

  React.useEffect(() => {
    control._stateFlags.action = false;

    isWatched(name, control._names) && control._subjects.state.next({});

    if (_actioned.current) {
<<<<<<< HEAD
      if (control._options.resolver) {
        control._executeSchema([name]).then((result) => {
          const error = get(result.errors, name);

          if (error && error.type && !get(control._formState.errors, name)) {
            set(control._formState.errors, name, error);
            control._subjects.state.next({
              errors: control._formState.errors as FieldErrors<TFieldValues>,
            });
          }
        });
      } else {
        const field: Field = get(control._fields, name);
        const validationModeBeforeSubmit = getValidationModes(
          control._options.mode,
        );
        if (
          (!validationModeBeforeSubmit.isOnSubmit ||
            control._formState.isSubmitted) &&
          field &&
          field._f
        ) {
          validateField(
            field,
            get(control._formValues, name),
            control._options.criteriaMode === VALIDATION_MODE.all,
            control._options.shouldUseNativeValidation,
            true,
          ).then(
            (error) =>
              !isEmptyObject(error) &&
              control._subjects.state.next({
                errors: updateFieldArrayRootError(
                  control._formState.errors,
                  error,
                  name,
                ) as FieldErrors<TFieldValues>,
              }),
          );
=======
      control._executeSchema([name]).then((result) => {
        const error = get(result.errors, name);
        const existingError = get(control._formState.errors, name);

        if (
          existingError ? !error && existingError.type : error && error.type
        ) {
          error
            ? set(control._formState.errors, name, error)
            : unset(control._formState.errors, name);
          control._subjects.state.next({
            errors: control._formState.errors as FieldErrors<TFieldValues>,
          });
>>>>>>> 462040cb
        }
      }
    }

    control._subjects.watch.next({
      name,
      values: control._formValues,
    });

    control._names.focus &&
      focusFieldBy(control._fields, (key: string) =>
        key.startsWith(control._names.focus),
      );

    control._names.focus = '';

    control._proxyFormState.isValid && control._updateValid();
  }, [fields, name, control]);

  React.useEffect(() => {
    !get(control._formValues, name) && control._updateFieldArray(name);

    return () => {
      (control._options.shouldUnregister || shouldUnregister) &&
        control.unregister(name as FieldPath<TFieldValues>);
    };
  }, [name, control, shouldUnregister]);

  return {
    swap: React.useCallback(swap, [updateValues, name, control]),
    move: React.useCallback(move, [updateValues, name, control]),
    prepend: React.useCallback(prepend, [updateValues, name, control]),
    append: React.useCallback(append, [updateValues, name, control]),
    remove: React.useCallback(remove, [updateValues, name, control]),
    insert: React.useCallback(insert, [updateValues, name, control]),
    update: React.useCallback(update, [updateValues, name, control]),
    replace: React.useCallback(replace, [updateValues, name, control]),
    fields: React.useMemo(
      () =>
        fields.map((field, index) => ({
          ...field,
          key: ids.current[index] || generateId(),
        })) as FieldArrayWithId<TFieldValues, TFieldArrayName>[],
      [fields],
    ),
  };
}<|MERGE_RESOLUTION|>--- conflicted
+++ resolved
@@ -304,13 +304,17 @@
     isWatched(name, control._names) && control._subjects.state.next({});
 
     if (_actioned.current) {
-<<<<<<< HEAD
       if (control._options.resolver) {
         control._executeSchema([name]).then((result) => {
           const error = get(result.errors, name);
-
-          if (error && error.type && !get(control._formState.errors, name)) {
-            set(control._formState.errors, name, error);
+          const existingError = get(control._formState.errors, name);
+
+          if (
+            existingError ? !error && existingError.type : error && error.type
+          ) {
+            error
+              ? set(control._formState.errors, name, error)
+              : unset(control._formState.errors, name);
             control._subjects.state.next({
               errors: control._formState.errors as FieldErrors<TFieldValues>,
             });
@@ -344,21 +348,6 @@
                 ) as FieldErrors<TFieldValues>,
               }),
           );
-=======
-      control._executeSchema([name]).then((result) => {
-        const error = get(result.errors, name);
-        const existingError = get(control._formState.errors, name);
-
-        if (
-          existingError ? !error && existingError.type : error && error.type
-        ) {
-          error
-            ? set(control._formState.errors, name, error)
-            : unset(control._formState.errors, name);
-          control._subjects.state.next({
-            errors: control._formState.errors as FieldErrors<TFieldValues>,
-          });
->>>>>>> 462040cb
         }
       }
     }
