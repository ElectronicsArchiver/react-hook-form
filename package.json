--- conflicted
+++ resolved
@@ -1,12 +1,7 @@
 {
   "name": "react-hook-form",
   "description": "Performant, flexible and extensible forms library for React Hooks",
-<<<<<<< HEAD
   "version": "8.0.0-alpha.0",
-  "version": "7.26.0",
-=======
-  "version": "7.27.0",
->>>>>>> 4a5a5398
   "main": "dist/index.cjs.js",
   "module": "dist/index.esm.mjs",
   "umd:main": "dist/index.umd.js",
